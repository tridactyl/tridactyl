const TsconfigPathsPlugin = require("tsconfig-paths-webpack-plugin")
const CopyWebPackPlugin = require("copy-webpack-plugin")
const webpack = require("webpack")
const fileExtensions = [".ts", "tsx", ".js", ".json"]

<<<<<<< HEAD
module.exports = (env, argv) => {
    let plugins = [
        new CopyWebPackPlugin([
=======
const fileExtensions = [".ts", ".tsx", ".js", ".json"]

module.exports = {

    mode: "development",
    // mode: "production", // Uncomment me for less helpful error messages

    // Enable sourcemaps for debugging webpack's output.
    devtool: "source-map",
    // devtool: "inline-source-map", // Uncomment me for more helpful error messages

    entry: {
        background: "./src/background.ts",
        content: "./src/content.ts",
        commandline_frame: "./src/commandline_frame.ts",
        help: "./src/help.ts",
        newtab: "./src/newtab.ts",
    },
    output: {
        filename: "[name].js",
        path: __dirname + "/build",
    },


    resolve: {
        // Add '.ts' and '.tsx' as resolvable extensions.
        extensions: fileExtensions,
        plugins: [new TsconfigPathsPlugin({extensions: fileExtensions})]
    },

    module: {
        rules: [
            // All files with a '.ts' or '.tsx' extension will be handled by 'ts-loader'.
            { test: /\.tsx?$/, loader: "ts-loader" },

            // All output '.js' files will have any sourcemaps re-processed by 'source-map-loader'.
            { enforce: "pre", test: /\.js$/, loader: "source-map-loader" },
        ],
    },

    plugins: [
        new CopyWebPackPlugin({patterns: [
>>>>>>> a34bb31f
            { from: "src/manifest.json" },
            {
                from: "src/static",
                to: "static",
                globOptions: {
                    ignore: ["*.psd", "*1024px.png"],
<<<<<<< HEAD
                }
            },
            { from: "generated/static", to: "static" },
            { from: "issue_template.md" },
        ]),
    ]
    if (argv.browser === 'chrome') {
        plugins.push(
            new webpack.ProvidePlugin({
                browser: 'webextension-polyfill-for-webpack',
            })
        )
    }
    return {
        mode: "development",
        entry: {
            background: "./src/background.ts",
            content: "./src/content.ts",
            commandline_frame: "./src/commandline_frame.ts",
            help: "./src/help.ts",
            newtab: "./src/newtab.ts",
        },
        output: {
            filename: "[name].js",
            path: __dirname + "/build",
        },

        // Enable sourcemaps for debugging webpack's output.
        devtool: "source-map",

        resolve: {
            // Add '.ts' and '.tsx' as resolvable extensions.
            extensions: fileExtensions,
            plugins: [new TsconfigPathsPlugin({extensions: fileExtensions})]
        },

        module: {
            rules: [
                // All files with a '.ts' or '.tsx' extension will be handled by 'awesome-typescript-loader'.
                { test: /\.tsx?$/, loader: "ts-loader" },

                // All output '.js' files will have any sourcemaps re-processed by 'source-map-loader'.
                { enforce: "pre", test: /\.js$/, loader: "source-map-loader" },
            ],
        },
        plugins,
        // Fix css
        // https://github.com/webpack-contrib/css-loader/issues/447#issuecomment-285598881
        node: {
            fs: "empty",
        },
    }
=======
                },
            },
            { from: "generated/static", to: "static" },
            { from: "issue_template.md" },
        ]}),
    ],
    // Fix css
    // https://github.com/webpack-contrib/css-loader/issues/447#issuecomment-285598881
    node: {
        fs: "empty",
    },
>>>>>>> a34bb31f
}<|MERGE_RESOLUTION|>--- conflicted
+++ resolved
@@ -3,66 +3,20 @@
 const webpack = require("webpack")
 const fileExtensions = [".ts", "tsx", ".js", ".json"]
 
-<<<<<<< HEAD
 module.exports = (env, argv) => {
     let plugins = [
-        new CopyWebPackPlugin([
-=======
-const fileExtensions = [".ts", ".tsx", ".js", ".json"]
-
-module.exports = {
-
-    mode: "development",
-    // mode: "production", // Uncomment me for less helpful error messages
-
-    // Enable sourcemaps for debugging webpack's output.
-    devtool: "source-map",
-    // devtool: "inline-source-map", // Uncomment me for more helpful error messages
-
-    entry: {
-        background: "./src/background.ts",
-        content: "./src/content.ts",
-        commandline_frame: "./src/commandline_frame.ts",
-        help: "./src/help.ts",
-        newtab: "./src/newtab.ts",
-    },
-    output: {
-        filename: "[name].js",
-        path: __dirname + "/build",
-    },
-
-
-    resolve: {
-        // Add '.ts' and '.tsx' as resolvable extensions.
-        extensions: fileExtensions,
-        plugins: [new TsconfigPathsPlugin({extensions: fileExtensions})]
-    },
-
-    module: {
-        rules: [
-            // All files with a '.ts' or '.tsx' extension will be handled by 'ts-loader'.
-            { test: /\.tsx?$/, loader: "ts-loader" },
-
-            // All output '.js' files will have any sourcemaps re-processed by 'source-map-loader'.
-            { enforce: "pre", test: /\.js$/, loader: "source-map-loader" },
-        ],
-    },
-
-    plugins: [
         new CopyWebPackPlugin({patterns: [
->>>>>>> a34bb31f
             { from: "src/manifest.json" },
             {
                 from: "src/static",
                 to: "static",
                 globOptions: {
                     ignore: ["*.psd", "*1024px.png"],
-<<<<<<< HEAD
                 }
             },
             { from: "generated/static", to: "static" },
             { from: "issue_template.md" },
-        ]),
+        ]}),
     ]
     if (argv.browser === 'chrome') {
         plugins.push(
@@ -110,17 +64,4 @@
             fs: "empty",
         },
     }
-=======
-                },
-            },
-            { from: "generated/static", to: "static" },
-            { from: "issue_template.md" },
-        ]}),
-    ],
-    // Fix css
-    // https://github.com/webpack-contrib/css-loader/issues/447#issuecomment-285598881
-    node: {
-        fs: "empty",
-    },
->>>>>>> a34bb31f
 }