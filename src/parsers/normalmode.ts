--- conflicted
+++ resolved
@@ -16,15 +16,10 @@
     "W": "current_url winopen",
     "t": "tabopen",
     //["t": "fillcmdline tabopen", // for now, use mozilla completion
-<<<<<<< HEAD
     "]]": "clicknext", 
     "[[": "clicknext prev", 
     "[c": "urlincrement -1", 
     "]c": "urlincrement 1", 
-=======
-    "]]": "clicknext",
-    "[[": "clicknext prev",
->>>>>>> 67d8efbe
     "T": "current_url tabopen",
     "yy": "clipboard yank",
     "p": "clipboard open",
