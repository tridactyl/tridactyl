{
    "manifest_version": 2,
    "name": "Tridactyl",
    "version": "1.8.2",
    "icons": {
        "64": "static/logo/Tridactyl_64px.png",
        "100": "static/logo/Tridactyl_100px.png",
        "150": "static/logo/Tridactyl_150px.png"
    },
    "background": {
        "scripts": [
            "background.js"
        ]
    },
    "chrome_url_overrides": {
        "newtab": "static/newtab.html"
    },
<<<<<<< HEAD
    "content_scripts": [{
        "matches": [
            "<all_urls>"
        ],
        "js": [
            "content.js"
        ],
        "css": [
            "static/content.css",
            "static/hint.css"
        ],
        "run_at": "document_start",
        "match_about_blank": true
    }],
=======
    "content_scripts": [
        {
            "matches": [
                "<all_urls>"
            ],
            "js": [
                "content.js"
            ],
            "css": [
                "static/cleanslate.css",
                "static/content.css",
                "static/content-dark.css",
                "static/hint.css"
            ],
            "run_at": "document_start",
            "match_about_blank": true
        }
    ],
>>>>>>> e43f4fae
    "web_accessible_resources": [
        "static/commandline.html",
        "static/defaultFavicon"
    ],
    "permissions": [
        "activeTab",
        "bookmarks",
        "browsingData",
        "contextMenus",
        "clipboardWrite",
        "clipboardRead",
        "downloads",
        "history",
        "sessions",
        "storage",
        "tabs",
        "topSites",
        "webNavigation",
        "webRequest",
        "webRequestBlocking",
        "nativeMessaging",
        "<all_urls>"
    ],
    "applications": {
        "gecko": {
            "id": "tridactyl.vim@cmcaine.co.uk",
            "strict_min_version": "54.0"
        }
    },
    "options_ui": {
        "page": "static/settings.html",
        "open_in_tab": true
    }
}<|MERGE_RESOLUTION|>--- conflicted
+++ resolved
@@ -15,22 +15,6 @@
     "chrome_url_overrides": {
         "newtab": "static/newtab.html"
     },
-<<<<<<< HEAD
-    "content_scripts": [{
-        "matches": [
-            "<all_urls>"
-        ],
-        "js": [
-            "content.js"
-        ],
-        "css": [
-            "static/content.css",
-            "static/hint.css"
-        ],
-        "run_at": "document_start",
-        "match_about_blank": true
-    }],
-=======
     "content_scripts": [
         {
             "matches": [
@@ -49,7 +33,6 @@
             "match_about_blank": true
         }
     ],
->>>>>>> e43f4fae
     "web_accessible_resources": [
         "static/commandline.html",
         "static/defaultFavicon"
