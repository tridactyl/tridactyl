--- conflicted
+++ resolved
@@ -681,39 +681,26 @@
         1 is the first index. 0 is the last index. -1 is the penultimate, etc.
 */
 //#background
-<<<<<<< HEAD
-export async function tabmove(n?: string) {
-    let aTab = await activeTab(),
-        m: number
-    if (!n) {
-        browser.tabs.move(aTab.id, {index: -1})
-        return
-    } else if (n.startsWith("+") || n.startsWith("-")) {
-        m = Math.max(0, Number(n) + aTab.index)
-        if (m === aTab.index) return
-        let targets = await browser.tabs.query({windowId: aTab.windowId})
-        m = Math.min(m, targets.length)
-        targets.sort((a, b) => {
+export async function tabmove(index = "0") {
+    const aTab = await activeTab()
+    let newindex: number
+    if ((index.startsWith("+") || index.startsWith("-")) && Number(index) !== 0) {
+        newindex = Math.max(0, Number(index) + aTab.index)
+        let candidates = await browser.tabs.query({windowId: aTab.windowId})
+        candidates.sort((a,b) => {
             return a.index < b.index ? -1 : 1
         })
-        targets = m < aTab.index ? targets.slice(m, aTab.index): targets.slice(aTab.index + 1, m + 1).reverse()
-        for (const target of targets) {
-            if (aTab.pinned === target.pinned) {
-                m = target.index
+        candidates = newindex < aTab.index
+            ? candidates.slice(newindex, aTab.index)
+            : candidates.slice(aTab.index + 1, m + 1).reverse()
+        for (const candidate of candidates) {
+            if (aTab.pinned === candidate.pinned) {
+                newindex = candidate.index
                 break
             }
         }
-    } else m = Number(n)
-    browser.tabs.move(aTab.id, {index: m})
-=======
-export async function tabmove(index = "0") {
-    const aTab = await activeTab()
-    let newindex: number
-    if (index.startsWith("+") || index.startsWith("-")) {
-        newindex = Math.max(0, Number(index) + aTab.index)
     } else newindex = Number(index) - 1
     browser.tabs.move(aTab.id, {index: newindex})
->>>>>>> b4a5edd2
 }
 
 /** Pin the current tab */
@@ -1104,7 +1091,7 @@
 /** Add or remove a bookmark.
 *
 * Optionally, you may give the bookmark a title. If no URL is given, a bookmark is added for the current page.
-* 
+*
 * If a bookmark already exists for the URL, it is removed.
 */
 //#background
