--- conflicted
+++ resolved
@@ -1,15 +1,8 @@
-<<<<<<< HEAD
-import { browserBg } from "../lib/webext"
-import * as Containers from "../lib/containers"
-import * as Messaging from "../messaging"
-import * as Completions from "../completions"
-import * as Perf from "../perf"
-=======
+import * as Perf from "@src/perf"
 import { browserBg } from "@src/lib/webext"
 import * as Containers from "@src/lib/containers"
 import * as Messaging from "@src/lib/messaging"
 import * as Completions from "@src/completions"
->>>>>>> f95a33d7
 
 class BufferAllCompletionOption extends Completions.CompletionOptionHTML
     implements Completions.CompletionOptionFuse {
@@ -65,8 +58,8 @@
      */
     private async getWindows() {
         const windows = await browserBg.windows.getAll()
-        const response: {[windowId: number]: browser.windows.Window} = {}
-        windows.forEach(win => response[win.id] = win)
+        const response: { [windowId: number]: browser.windows.Window } = {}
+        windows.forEach(win => (response[win.id] = win))
         return response
     }
 
