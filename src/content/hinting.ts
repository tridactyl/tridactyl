/** # Hint mode functions
 *
 * This file contains functions to interact with hint mode.
 *
 * If you want to bind them to keyboard shortcuts, be sure to prefix them with "hint.". For example, if you want to bind control-[ to `reset`, use:
 *
 * ```
 * bind --mode=hint <C-[> hint.reset
 * ```
 *
 * Contrary to the main tridactyl help page, this one doesn't tell you whether a specific function is bound to something. For now, you'll have to make do with `:bind` and `:viewconfig`.
 *
 */
/** ignore this line */

/** Hint links.

    TODO:

    important
        Connect to input system
        Gluing into tridactyl
    unimportant
        Frames
        Redraw on reflow
*/

import * as DOM from "@src/lib/dom"
import { log } from "@src/lib/math"
import {
    permutationsWithReplacement,
    islice,
    izip,
    map,
    unique,
} from "@src/lib/itertools"
import { contentState } from "@src/content/state_content"
import * as config from "@src/lib/config"
import Logger from "@src/lib/logging"

/** @hidden */
const logger = new Logger("hinting")
import * as keyseq from "@src/lib/keyseq"

/** Calclate the distance between two segments.
 * @hidden
 * */
function distance(l1: number, r1: number, l2: number, r2: number): number {
    if (l1 < r2 && r1 > l2) {
        return 0
    } else {
        return Math.min(Math.abs(l1 - r2), Math.abs(l2 - r1))
    }
}

/** Simple container for the state of a single frame's hints.
 * @hidden
 * */
class HintState {
    public focusedHint: Hint
    readonly hintHost = document.createElement("div")
    readonly hints: Hint[] = []
    public selectedHints: Hint[] = []
    public filter = ""
    public hintchars = ""

    constructor(
        public filterFunc: HintFilter,
        public resolve: (x) => void,
        public reject: (x) => void,
        public rapid: boolean,
    ) {
        this.hintHost.classList.add("TridactylHintHost", "cleanslate")
    }

    get activeHints() {
        return this.hints.filter(h => !h.flag.hidden)
    }

    /**
     * Remove hinting elements and classes from the DOM
     */
    cleanUpHints() {
        // Undo any alterations of the hinted elements
        for (const hint of this.hints) {
            hint.hidden = true
        }

        // Remove all hints from the DOM.
        this.hintHost.remove()
    }

    resolveHinting() {
        this.cleanUpHints()

        if (this.rapid) this.resolve(this.selectedHints.map(h => h.result))
        else
            this.resolve(
                this.selectedHints[0] ? this.selectedHints[0].result : "",
            )
    }

    changeFocusedHintIndex(offset) {
        const activeHints = this.activeHints
        if (!activeHints.length) {
            return
        }

        // Get the index of the currently focused hint
        const focusedIndex = activeHints.indexOf(this.focusedHint)

        // Unfocus the currently focused hint
        this.focusedHint.focused = false

        // Focus the next hint, accounting for negative wraparound
        const nextFocusedIndex =
            (focusedIndex + offset + activeHints.length) % activeHints.length
        this.focusedHint = activeHints[nextFocusedIndex]
        this.focusedHint.focused = true
    }

    changeFocusedHintTop() {
        const focusedRect = this.focusedHint.rect

        // Get all hints from the top area
        const topHints = this.activeHints.filter(h => h.rect.top < focusedRect.top && h.rect.bottom < focusedRect.bottom)
        if (!topHints.length) {
            return
        }

        // Find the next top hint
        const nextFocusedHint = topHints.reduce((a, b) => {
            const aDistance = distance(a.rect.left, a.rect.right, focusedRect.left, focusedRect.right)
            const bDistance = distance(b.rect.left, b.rect.right, focusedRect.left, focusedRect.right)
            if (aDistance < bDistance) {
                return a
            } else if (aDistance > bDistance) {
                return b
            } else {
                if (a.rect.bottom < b.rect.bottom) {
                    return b
                } else {
                    return a
                }
            }
        })

        // Unfocus the currently focused hint
        this.focusedHint.focused = false

        // Focus the next hint
        this.focusedHint = nextFocusedHint
        this.focusedHint.focused = true
    }

    changeFocusedHintBottom() {
        const focusedRect = this.focusedHint.rect

        // Get all hints from the bottom area
        const bottomHints = this.activeHints.filter(h => h.rect.top > focusedRect.top && h.rect.bottom > focusedRect.bottom)
        if (!bottomHints.length) {
            return
        }

        // Find the next bottom hint
        const nextFocusedHint = bottomHints.reduce((a, b) => {
            const aDistance = distance(a.rect.left, a.rect.right, focusedRect.left, focusedRect.right)
            const bDistance = distance(b.rect.left, b.rect.right, focusedRect.left, focusedRect.right)
            if (aDistance < bDistance) {
                return a
            } else if (aDistance > bDistance) {
                return b
            } else {
                if (a.rect.top > b.rect.top) {
                    return b
                } else {
                    return a
                }
            }
        })

        // Unfocus the currently focused hint
        this.focusedHint.focused = false

        // Focus the next hint
        this.focusedHint = nextFocusedHint
        this.focusedHint.focused = true
    }

    changeFocusedHintLeft() {
        const focusedRect = this.focusedHint.rect

        // Get all hints from the left area
        const leftHints = this.activeHints.filter(h => h.rect.left < focusedRect.left && h.rect.right < focusedRect.right)
        if (!leftHints.length) {
            return
        }

        // Find the next left hint
        const nextFocusedHint = leftHints.reduce((a, b) => {
            const aDistance = distance(a.rect.top, a.rect.bottom, focusedRect.top, focusedRect.bottom)
            const bDistance = distance(b.rect.top, b.rect.bottom, focusedRect.top, focusedRect.bottom)
            if (aDistance < bDistance) {
                return a
            } else if (aDistance > bDistance) {
                return b
            } else {
                if (a.rect.right < b.rect.right) {
                    return b
                } else {
                    return a
                }
            }
        })

        // Unfocus the currently focused hint
        this.focusedHint.focused = false

        // Focus the next hint
        this.focusedHint = nextFocusedHint
        this.focusedHint.focused = true
    }

    changeFocusedHintRight() {
        const focusedRect = this.focusedHint.rect

        // Get all hints from the right area
        const rightHints = this.activeHints.filter(h => h.rect.left > focusedRect.left && h.rect.right > focusedRect.right)
        if (!rightHints.length) {
            return
        }

        // Find the next right hint
        const nextFocusedHint = rightHints.reduce((a, b) => {
            const aDistance = distance(a.rect.top, a.rect.bottom, focusedRect.top, focusedRect.bottom)
            const bDistance = distance(b.rect.top, b.rect.bottom, focusedRect.top, focusedRect.bottom)
            if (aDistance < bDistance) {
                return a
            } else if (aDistance > bDistance) {
                return b
            } else {
                if (a.rect.left > b.rect.left) {
                    return b
                } else {
                    return a
                }
            }
        })

        // Unfocus the currently focused hint
        this.focusedHint.focused = false

        // Focus the next hint
        this.focusedHint = nextFocusedHint
        this.focusedHint.focused = true
    }
}

/** @hidden*/
let modeState: HintState

/** For each hintable element, add a hint
 * @hidden
 * */
export function hintPage(
    hintableElements: Element[],
    onSelect: HintSelectedCallback,
    resolve = () => {},
    reject = () => {},
    rapid = false,
) {
    const buildHints: HintBuilder = defaultHintBuilder()
    const filterHints: HintFilter = defaultHintFilter()
    contentState.mode = "hint"
    modeState = new HintState(filterHints, resolve, reject, rapid)

    if (!rapid) {
        buildHints(hintableElements, hint => {
            modeState.cleanUpHints()
            hint.result = onSelect(hint.target)
            modeState.selectedHints.push(hint)
            reset()
        })
    } else {
        buildHints(hintableElements, hint => {
            hint.result = onSelect(hint.target)
            modeState.selectedHints.push(hint)
        })
    }

    if (! modeState.hints.length) {
        // No more hints to display
        reset()
        return
    }

    // There are multiple hints. Normally we would just show all of them, but
    // we try to be clever here. Automatically select the first one if all the
    // conditions are true:
    //  - it is <a>
    //  - its href is not empty (does not point to the page itself)
    //  - its href is not javascript
    //  - all the remaining hints
    //      - are either _not_ <a>
    //      - or their href points to the sampe place as first one

    const firstTarget = modeState.hints[0].target

    const firstTargetIsSelectable = (): boolean => {
        return firstTarget instanceof HTMLAnchorElement &&
            firstTarget.href !== "" &&
            !firstTarget.href.startsWith("javascript:")
    }

    const allTargetsAreEqual = (): boolean => {
        return undefined === modeState.hints.find(h => {
            return (
                !(h.target instanceof HTMLAnchorElement) ||
                h.target.href !== (firstTarget as HTMLAnchorElement).href
            )
        })
    }

    if (modeState.hints.length == 1 ||
        (firstTargetIsSelectable() && allTargetsAreEqual())) {
        // There is just a single link or all the links point to the same
        // place. Select it.
        modeState.cleanUpHints()
        modeState.hints[0].select()
        reset()
        return
    }

    // Just focus first link
    modeState.focusedHint = modeState.hints[0]
    modeState.focusedHint.focused = true
    document.documentElement.appendChild(modeState.hintHost)
}

/** @hidden */
function defaultHintBuilder() {
    switch (config.get("hintfiltermode")) {
        case "simple":
            return buildHintsSimple
        case "vimperator":
            return buildHintsVimperator
        case "vimperator-reflow":
            return buildHintsVimperator
    }
}

/** @hidden */
function defaultHintFilter() {
    switch (config.get("hintfiltermode")) {
        case "simple":
            return filterHintsSimple
        case "vimperator":
            return filterHintsVimperator
        case "vimperator-reflow":
            return fstr => filterHintsVimperator(fstr, true)
    }
}

/** @hidden */
function defaultHintChars() {
    if (config.get("hintnames") === "numeric") {
        return "1234567890"
    }
    return config.get("hintchars")
}

/** An infinite stream of hints

@hidden
    Earlier hints prefix later hints
*/
function* hintnames_simple(
    hintchars = defaultHintChars(),
): IterableIterator<string> {
    for (let taglen = 1; true; taglen++) {
        yield* map(permutationsWithReplacement(hintchars, taglen), e =>
            e.join(""),
        )
    }
}

/** Shorter hints

    Hints that are prefixes of other hints are a bit annoying because you have to select them with Enter or Space.

    This function removes hints that prefix other hints by observing that:
        let h = hintchars.length
        if n < h ** 2
        then n / h = number of single character hintnames that would prefix later hints

    So it removes them. This function is not yet clever enough to realise that if n > h ** 2 it should remove
        h + (n - h**2 - h) / h ** 2
    and so on, but we hardly ever see that many hints, so whatever.

    @hidden
*/
function* hintnames_short(
    n: number,
    hintchars = defaultHintChars(),
): IterableIterator<string> {
    const source = hintnames_simple(hintchars)
    const num2skip = Math.floor(n / hintchars.length)
    yield* islice(source, num2skip, n + num2skip)
}

/** Uniform length hintnames
 * @hidden
 * */
function* hintnames_uniform(
    n: number,
    hintchars = defaultHintChars(),
): IterableIterator<string> {
    if (n <= hintchars.length) yield* islice(hintchars[Symbol.iterator](), n)
    else {
        // else calculate required length of each tag
        const taglen = Math.ceil(log(n, hintchars.length))
        // And return first n permutations
        yield* map(
            islice(permutationsWithReplacement(hintchars, taglen), n),
            perm => {
                return perm.join("")
            },
        )
    }
}
/** @hidden */
function* hintnames_numeric(n: number): IterableIterator<string> {
    for (let i = 1; i <= n; i++) {
        yield String(i)
    }
}

/** @hidden */
function* hintnames(
    n: number,
    hintchars = defaultHintChars(),
): IterableIterator<string> {
    switch (config.get("hintnames")) {
        case "numeric":
            yield* hintnames_numeric(n)
        case "uniform":
            yield* hintnames_uniform(n, hintchars)
        default:
            yield* hintnames_short(n, hintchars)
    }
}

/** @hidden */
type HintSelectedCallback = (x: any) => any

/** Place a flag by each hintworthy element
@hidden */
class Hint {
    public readonly flag = document.createElement("span")
    public readonly rect: ClientRect = null
    public result: any = null

    constructor(
        public readonly target: Element,
        public readonly name: string,
        public readonly filterData: any,
        private readonly onSelect: HintSelectedCallback,
    ) {
        // We need to compute the offset for elements that are in an iframe
        let offsetTop = 0
        let offsetLeft = 0
        if (target.ownerDocument !== document) {
            const iframe = DOM.getAllDocumentFrames().find(
                frame => frame.contentDocument === target.ownerDocument,
            )
            const rect = iframe.getClientRects()[0]
            offsetTop += rect.top
            offsetLeft += rect.left
        }

        const rect = target.getClientRects()[0]
        this.rect = {
            top: rect.top + offsetTop,
            bottom: rect.bottom + offsetTop,
            left: rect.left + offsetLeft,
            right: rect.right + offsetLeft,
            width: rect.width,
            height: rect.height
        }

        this.flag.textContent = name
        this.flag.className = "TridactylHint"
        if (config.get("hintuppercase") === "true") {
            this.flag.classList.add("TridactylHintUppercase")
        }
        this.flag.classList.add("TridactylHint" + target.tagName)
        this.flag.style.cssText = `
            top: ${window.scrollY + this.rect.top}px !important;
            left: ${window.scrollX + this.rect.left}px !important;
        `
        modeState.hintHost.appendChild(this.flag)
        this.hidden = false
    }

    // These styles would be better with pseudo selectors. Can we do custom ones?
    // If not, do a state machine.
    set hidden(hide: boolean) {
        this.flag.hidden = hide
        if (hide) {
            this.focused = false
            this.target.classList.remove("TridactylHintElem")
        } else {
            this.target.classList.add("TridactylHintElem")
        }
    }

    set focused(focus: boolean) {
        if (focus) {
            this.target.classList.add("TridactylHintActive")
            this.target.classList.remove("TridactylHintElem")
        } else {
            this.target.classList.add("TridactylHintElem")
            this.target.classList.remove("TridactylHintActive")
        }
    }

    select() {
        this.onSelect(this)
    }
}

/** @hidden */
type HintBuilder = (els: Element[], onSelect: HintSelectedCallback) => void

/** @hidden */
function buildHintsSimple(els: Element[], onSelect: HintSelectedCallback) {
    const names = hintnames(els.length)
    for (const [el, name] of izip(els, names)) {
        logger.debug({ el, name })
        modeState.hintchars += name
        modeState.hints.push(new Hint(el, name, null, onSelect))
    }
}

/** @hidden */
function buildHintsVimperator(els: Element[], onSelect: HintSelectedCallback) {
    const names = hintnames(els.length)
    // escape the hintchars string so that strange things don't happen
    // when special characters are used as hintchars (for example, ']')
    const escapedHintChars = defaultHintChars().replace(/^\^|[-\\\]]/g, "\\$&")
    const filterableTextFilter = new RegExp("[" + escapedHintChars + "]", "g")
    for (const [el, name] of izip(els, names)) {
        let ft = elementFilterableText(el)
        // strip out hintchars
        ft = ft.replace(filterableTextFilter, "")
        logger.debug({ el, name, ft })
        modeState.hintchars += name + ft
        modeState.hints.push(new Hint(el, name, ft, onSelect))
    }
}

/** @hidden */
function elementFilterableText(el: Element): string {
    const nodename = el.nodeName.toLowerCase()
    let text: string
    if (nodename === "input") {
        text = (el as HTMLInputElement).value
    } else if (0 < el.textContent.length) {
        text = el.textContent
    } else if (el.hasAttribute("title")) {
        text = el.getAttribute("title")
    } else {
        text = el.innerHTML
    }
    // Truncate very long text values
    return text.slice(0, 2048).toLowerCase() || ""
}

/** @hidden */
type HintFilter = (s: string) => void

/** Show only hints prefixed by fstr. Focus first match
@hidden */
function filterHintsSimple(fstr) {
    const active: Hint[] = []
    let foundMatch
    for (const h of modeState.hints) {
        if (!h.name.startsWith(fstr)) h.hidden = true
        else {
            if (!foundMatch) {
                h.focused = true
                modeState.focusedHint = h
                foundMatch = true
            }
            h.hidden = false
            active.push(h)
        }
    }
    if (active.length === 1) {
        selectFocusedHint()
    }
}

/** Partition the filter string into hintchars and content filter strings.
    Apply each part in sequence, reducing the list of active hints.

    Update display after all filtering, adjusting labels if appropriate.

    Consider: This is a poster child for separating data and display. If they
    weren't so tied here we could do a neat dynamic programming thing and just
    throw the data at a reactalike.

    @hidden
*/
function filterHintsVimperator(fstr, reflow = false) {
    /** Partition a fstr into a tagged array of substrings */
    function partitionFstr(fstr): Array<{ str: string; isHintChar: boolean }> {
        const peek = a => a[a.length - 1]
        const hintChars = defaultHintChars()

        // For each char, either add it to the existing run if there is one and
        // it's a matching type or start a new run
        const runs = []
        for (const char of fstr) {
            const isHintChar = hintChars.includes(char)
            if (!peek(runs) || peek(runs).isHintChar !== isHintChar) {
                runs.push({ str: char, isHintChar })
            } else {
                peek(runs).str += char
            }
        }
        return runs
    }

    function rename(hints) {
        const names = hintnames(hints.length)
        for (const [hint, name] of izip(hints, names)) {
            hint.name = name
        }
    }

    // Start with all hints
    let active = modeState.hints

    // If we're reflowing, the names may be wrong at this point, so apply the original names.
    if (reflow) rename(active)

    // Filter down (renaming as required)
    for (const run of partitionFstr(fstr)) {
        if (run.isHintChar) {
            // Filter by label
            active = active.filter(hint => hint.name.startsWith(run.str))
        } else {
            // By text
            active = active.filter(hint => hint.filterData.includes(run.str))

            if (reflow) rename(active)
        }
    }

    // Update display
    // Unfocus the focused hint - must be before hiding the hint
    if (modeState.focusedHint) {
        modeState.focusedHint.focused = false
        modeState.focusedHint = undefined
    }

    // Set hidden state of the hints
    for (const hint of modeState.hints) {
        if (active.includes(hint)) {
            hint.hidden = false
            hint.flag.textContent = hint.name
        } else {
            hint.hidden = true
        }
    }

    // Focus first hint
    if (active.length) {
        modeState.focusedHint = active[0]
        modeState.focusedHint.focused = true
    }

    // Select focused hint if it's the only match
    if (active.length === 1) {
        selectFocusedHint(true)
    }
}

/**
 * Remove all hints, reset STATE.
 **/
function reset() {
    if (modeState) {
        modeState.cleanUpHints()
        modeState.resolveHinting()
    }
    modeState = undefined
    contentState.mode = "normal"
}

function popKey() {
    modeState.filter = modeState.filter.slice(0, -1)
    modeState.filterFunc(modeState.filter)
}

/** If key is in hintchars, add it to filtstr and filter */
function pushKey(key) {
    // The new key can be used to filter the hints
    const originalFilter = modeState.filter
    modeState.filter += key
    modeState.filterFunc(modeState.filter)

    if (modeState && !modeState.activeHints.length) {
        // There are no more active hints, undo the change to the filter
        modeState.filter = originalFilter
        modeState.filterFunc(modeState.filter)
    }
}

/** Array of hintable elements in viewport

    Elements are hintable if
        1. they can be meaningfully selected, clicked, etc
        2. they're visible
            1. Within viewport
            2. Not hidden by another element

    @hidden
*/
export function hintables(selectors = DOM.HINTTAGS_selectors, withjs = false) {
    let elems = DOM.getElemsBySelector(selectors, [])
    if (withjs) {
        elems = elems.concat(DOM.hintworthy_js_elems)
        elems = unique(elems)
    }
    return elems.filter(DOM.isVisible)
}

/** Returns elements that point to a saveable resource
 * @hidden
 */
export function saveableElements() {
    return DOM.getElemsBySelector(DOM.HINTTAGS_saveable, [DOM.isVisible])
}

/** Get array of images in the viewport
 * @hidden
 */
export function hintableImages() {
    return DOM.getElemsBySelector(DOM.HINTTAGS_img_selectors, [DOM.isVisible])
}

<<<<<<< HEAD
/** Get array of selectable elements that display a text matching either plain
 * text or RegExp rule
 */
export function hintByText(match: string|RegExp) {
=======
/** @hidden */
export function hintByText(match) {
>>>>>>> 51c73d02
    return DOM.getElemsBySelector(DOM.HINTTAGS_filter_by_text_selectors, [
        DOM.isVisible,
        hint => {
            let text
            if (hint instanceof HTMLInputElement) {
                // tslint:disable-next-line:no-useless-cast
                text = (hint as HTMLInputElement).value
            } else {
                text = hint.textContent
            }
            if (match instanceof RegExp) {
                return text.match(match) !== null
            } else {
                return text.toUpperCase().includes(match.toUpperCase())
            }
        }
    ])
}

/** Array of items that can be killed with hint kill
@hidden
 */
export function killables() {
    return DOM.getElemsBySelector(DOM.HINTTAGS_killable_selectors, [
        DOM.isVisible,
    ])
}

/** HintPage wrapper, accepts CSS selectors to build a list of elements
 * @hidden
 * */
export function pipe(
    selectors = DOM.HINTTAGS_selectors,
    action: HintSelectedCallback = _ => _,
    rapid = false,
    jshints = true,
): Promise<[Element, number]> {
    return new Promise((resolve, reject) => {
        hintPage(hintables(selectors, jshints), action, resolve, reject, rapid)
    })
}

/** HintPage wrapper, accepts array of elements to hint
 * @hidden
 * */
export function pipe_elements(
    elements: any = DOM.elementsWithText,
    action: HintSelectedCallback = _ => _,
    rapid = false,
): Promise<[Element, number]> {
    return new Promise((resolve, reject) => {
        hintPage(elements, action, resolve, reject, rapid)
    })
}

function selectFocusedHint(delay = false) {
    logger.debug("Selecting hint.", contentState.mode)
    const focused = modeState.focusedHint
    const selectFocusedHintInternal = () => {
        modeState.filter = ""
        modeState.hints.forEach(h => (h.hidden = false))
        focused.select()
    }
    if (delay) setTimeout(selectFocusedHintInternal, config.get("hintdelay"))
    else selectFocusedHintInternal()
}

function focusNextHint() {
    logger.debug("Focusing next hint")
    modeState.changeFocusedHintIndex(1)
}

function focusPreviousHint() {
    logger.debug("Focusing previous hint")
    modeState.changeFocusedHintIndex(-1)
}

function focusTopHint() {
    logger.debug("Focusing top hint")
    modeState.changeFocusedHintTop()
}

function focusBottomHint() {
    logger.debug("Focusing bottom hint")
    modeState.changeFocusedHintBottom()
}

function focusLeftHint() {
    logger.debug("Focusing left hint")
    modeState.changeFocusedHintLeft()
}

function focusRightHint() {
    logger.debug("Focusing right hint")
    modeState.changeFocusedHintRight()
}

/** @hidden */
export function parser(keys: KeyboardEvent[]) {
    const keymap = {}
    // Build a map of actions that will match hint names
    if (config.get("hintnames") == "numeric") {
        for (let i = 0; i < 10; ++i) {
            keymap[i.toString()] = `hint.pushKey ${i}`
        }
    } else {
        config.get("hintchars").split("").forEach(c => keymap[c] = `hint.pushKey ${c}`)
    }
    // Add custom bindings on top of it
    Object.assign(keymap, config.get("hintmaps"))
    // If the key sequence matches, use this match
    const parsed = keyseq.parse(keys, keyseq.mapstrMapToKeyMap(new Map(Object.entries(keymap))))
    if (parsed.isMatch === true) {
        return parsed
    }
    // If it doesn't and the user uses vimperator hints, any character is a match
    const hintfiltermode = config.get("hintfiltermode")
    if (hintfiltermode === "vimperator" || hintfiltermode === "vimperator-reflow") {
        // Ignore modifiers since they can't match text
        const simplekeys = keys.filter(key => !keyseq.hasModifiers(key))
        let exstr
        if (simplekeys.length > 1) {
            exstr = simplekeys.reduce((acc, key) => `hint.pushKey ${key.key};`, "composite ")
        } else {
            exstr = `hint.pushKey ${keys[0].key}`
        }
        return { exstr, value: exstr, isMatch: true }
    }
    return { keys: [], isMatch: false }
}

/** @hidden*/
export function getHintCommands() {
    return {
        reset,
        focusPreviousHint,
        focusNextHint,
        focusTopHint,
        focusBottomHint,
        focusLeftHint,
        focusRightHint,
        selectFocusedHint,
        pushKey,
        popKey,
    };
};<|MERGE_RESOLUTION|>--- conflicted
+++ resolved
@@ -751,15 +751,11 @@
     return DOM.getElemsBySelector(DOM.HINTTAGS_img_selectors, [DOM.isVisible])
 }
 
-<<<<<<< HEAD
 /** Get array of selectable elements that display a text matching either plain
  * text or RegExp rule
+ * @hidden
  */
 export function hintByText(match: string|RegExp) {
-=======
-/** @hidden */
-export function hintByText(match) {
->>>>>>> 51c73d02
     return DOM.getElemsBySelector(DOM.HINTTAGS_filter_by_text_selectors, [
         DOM.isVisible,
         hint => {
