/** Content script entry point */

// Be careful: typescript elides imports that appear not to be used if they're
// assigned to a name.  If you want an import just for its side effects, make
// sure you import it like this:
import "./lib/html-tagged-template"
/* import "./keydown_content" */
/* import "./commandline_content" */
/* import "./excmds_content" */
/* import "./hinting" */
import * as Logging from "./logging"
const logger = new Logging.Logger("content")
logger.debug("Tridactyl content script loaded, boss!")

// Add various useful modules to the window for debugging
import * as commandline_content from "./commandline_content"
import * as convert from "./convert"
import * as config from "./config"
import * as dom from "./dom"
import * as excmds from "./.excmds_content.generated"
import * as hinting_content from "./hinting"
import * as finding_content from "./finding"
import * as itertools from "./itertools"
import * as keydown_content from "./keydown_content"
import * as messaging from "./messaging"
import * as msgsafe from "./msgsafe"
import * as UrlUtil from "./url_util"
import state from "./state"
import * as webext from "./lib/webext"
import Mark from "mark.js"
import * as keyseq from "./keyseq"
import * as native from "./native_background"
import * as styling from "./styling"
;(window as any).tri = Object.assign(Object.create(null), {
    browserBg: webext.browserBg,
    commandline_content,
    convert,
    config,
    dom,
    excmds,
    hinting_content,
    finding_content,
    itertools,
    keydown_content,
    logger,
    Mark,
    keyseq,
    messaging,
    msgsafe,
    state,
    webext,
    l: prom => prom.then(console.log).catch(console.error),
    native,
    styling,
})

// Don't hijack on the newtab page.
if (webext.inContentScript()) {
    try {
        dom.setupFocusHandler()
        dom.hijackPageListenerFunctions()
    } catch (e) {
        logger.warning("Could not hijack due to CSP:", e)
    }
} else {
    logger.warning("No export func")
}

if (
    window.location.protocol === "moz-extension:" &&
    window.location.pathname === "/static/newtab.html"
) {
    config.getAsync("newtab").then(newtab => {
        if (newtab) {
            excmds.open(newtab)
        } else {
            document.documentElement.style.display = "block"
            document.title = "Tridactyl Top Tips & New Tab Page"
        }
    })
}

// Really bad status indicator
config.getAsync("modeindicator").then(mode => {
    if (mode !== "true") return

    // Hide indicator in print mode
    // CSS not explicitly added to the dom doesn't make it to print mode:
    // https://bugzilla.mozilla.org/show_bug.cgi?id=1448507
    let style = document.createElement("style")
    style.type = "text/css"
    style.innerHTML = `@media print {
        .TridactylStatusIndicator {
            display: none !important;
        }
    }`

    let statusIndicator = document.createElement("span")
    const privateMode = browser.extension.inIncognitoContext
        ? "TridactylPrivate"
        : ""
    statusIndicator.className =
        "cleanslate TridactylStatusIndicator " + privateMode
    try {
        // On quick loading pages, the document is already loaded
        statusIndicator.textContent = state.mode || "normal"
        document.body.appendChild(statusIndicator)
        document.head.appendChild(style)
    } catch (e) {
        // But on slower pages we wait for the document to load
        window.addEventListener("DOMContentLoaded", () => {
            statusIndicator.textContent = state.mode || "normal"
            document.body.appendChild(statusIndicator)
            document.head.appendChild(style)
        })
    }

    browser.storage.onChanged.addListener((changes, areaname) => {
        if (areaname === "local" && "state" in changes) {
            let mode = changes.state.newValue.mode
            const privateMode = browser.extension.inIncognitoContext
                ? "TridactylPrivate"
                : ""
            statusIndicator.className =
                "cleanslate TridactylStatusIndicator " + privateMode
            if (
                dom.isTextEditable(document.activeElement) &&
                !["input", "ignore"].includes(mode)
            ) {
                statusIndicator.textContent = "insert"
                // this doesn't work; statusIndicator.style is full of empty string
                // statusIndicator.style.borderColor = "green !important"
                // need to fix loss of focus by click: doesn't do anything here.
            } else if (
                mode === "insert" &&
                !dom.isTextEditable(document.activeElement)
            ) {
                statusIndicator.textContent = "normal"
                // statusIndicator.style.borderColor = "lightgray !important"
            } else {
                statusIndicator.textContent = mode
            }
        }
        if (config.get("modeindicator") !== "true") statusIndicator.remove()
    })
})

// loading style toggles on page load
config.getAsync("styletoggles").then(styletoggles => {
<<<<<<< HEAD
    let current_url = new URL(window.location.href)

    for (const [key, value] of Object.entries(styletoggles)) {
        if (value.filters != undefined && value.filters.length > 0) {
            let match = value.filters.some(f => current_url.href.includes(f))
=======
    const current_url = new URL(window.location.href)
    for (const [key, value] of Object.entries(styletoggles)) {
        if (value.filters != undefined && value.filters.length > 0) {
            let match = value.filters.some(f =>
                UrlUtil.partMatchesURL(f, current_url),
            )
>>>>>>> 9da8ca02
            if (match && value.enabled && value.toggled) {
                value.css.forEach(css => {
                    styling.insertstyle(css)
                })
            }
<<<<<<< HEAD
=======
            // no filter apply to all
>>>>>>> 9da8ca02
        } else {
            if (value.enabled && value.toggled)
                value.css.forEach(css => {
                    styling.insertstyle(css)
                })
        }
    }
})<|MERGE_RESOLUTION|>--- conflicted
+++ resolved
@@ -147,29 +147,18 @@
 
 // loading style toggles on page load
 config.getAsync("styletoggles").then(styletoggles => {
-<<<<<<< HEAD
-    let current_url = new URL(window.location.href)
-
-    for (const [key, value] of Object.entries(styletoggles)) {
-        if (value.filters != undefined && value.filters.length > 0) {
-            let match = value.filters.some(f => current_url.href.includes(f))
-=======
     const current_url = new URL(window.location.href)
     for (const [key, value] of Object.entries(styletoggles)) {
         if (value.filters != undefined && value.filters.length > 0) {
             let match = value.filters.some(f =>
                 UrlUtil.partMatchesURL(f, current_url),
             )
->>>>>>> 9da8ca02
             if (match && value.enabled && value.toggled) {
                 value.css.forEach(css => {
                     styling.insertstyle(css)
                 })
             }
-<<<<<<< HEAD
-=======
             // no filter apply to all
->>>>>>> 9da8ca02
         } else {
             if (value.enabled && value.toggled)
                 value.css.forEach(css => {
