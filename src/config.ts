import DEFAULTS from './config_defaults'
import * as Utils from './utils'

export const CONFIG_NAME = 'config'
const asyncGetters = []
let initialised = false
let userConfig = Object.create(null)

resetToDefaults()
init()
browser.storage.onChanged.addListener((changes, area) => {
    if (CONFIG_NAME in changes) userConfig = changes[CONFIG_NAME].newValue
})

<<<<<<< HEAD
// TEMP: get active userconfig
export async function getAllConfig(): Promise<object> {
    if(INITIALISED) return USERCONFIG

    return new Promise(resolve => WAITERS.push(() => resolve(USERCONFIG)))
=======
export function resetToDefaults(): void {
    Utils.setStorage(CONFIG_NAME, DEFAULTS)
    userConfig = DEFAULTS
>>>>>>> 949840bb
}

/** * Get the value of the key target. */
export function get(...path: string[]): any {
    return getDeepProperty(userConfig, path)
}

function getDeepProperty(obj: object, path: string[]): any {
    if (obj !== undefined && path.length)
        return getDeepProperty(obj[path[0]], path.slice(1))
    return obj
}

async function save(): Promise<void> {
    Utils.setStorage(CONFIG_NAME, userConfig)
}

/** Full target specification, then value.
    e.g.
        set("nmaps", "o", "open")
        set("search", "default", "google")
        set("aucmd", "BufRead", "memrise.com", "open memrise.com")
*/
export function set(...args: any[]): void {
    if (args.length < 2) {
        throw `Must provide > 2 arguments!`
    }

    const path = args.slice(0, args.length - 1)
    const newVal = args[args.length - 1]

    setDeepProperty(userConfig, newVal, path)
    save()

    function setDeepProperty(obj: object, newVal: any, path: string[]): void {
        if (path.length > 1) {
            // If necessary antecedent objects don't exist, create them.
            if (obj[path[0]] === undefined) {
                obj[path[0]] = Object.create(null)
            }
            return setDeepProperty(obj[path[0]], newVal, path.slice(1))
        } else {
            obj[path[0]] = newVal
        }
    }
}

/** Delete key at path if it exists. */
export function unset(...path: string[]): void {
    const parent = getDeepProperty(userConfig, path.slice(0, -1))
    if (parent !== undefined) delete parent[path.slice(-1)[0]]
    save()
}

/**
 * Get the value of the key target, but wait for config to be loaded from the
 * database first if it has not been at least once before. This is useful if you
 * are a content script and you've just been loaded.
 */
export async function getAsync(...path: string[]): Promise<any> {
    if (initialised) {
        return get(...path)
    } else {
        return new Promise(resolve =>
            asyncGetters.push(() => resolve(get(...path)))
        )
    }
}

export function getAllConfig(): object {
    return userConfig
}

async function init() {
    try {
        const storage = await Utils.getStorage(CONFIG_NAME)
        userConfig = storage ? storage : DEFAULTS
    } finally {
        if (!initialised) {
            initialised = true
            asyncGetters.forEach(get => get())
        }
    }
}<|MERGE_RESOLUTION|>--- conflicted
+++ resolved
@@ -12,17 +12,9 @@
     if (CONFIG_NAME in changes) userConfig = changes[CONFIG_NAME].newValue
 })
 
-<<<<<<< HEAD
-// TEMP: get active userconfig
-export async function getAllConfig(): Promise<object> {
-    if(INITIALISED) return USERCONFIG
-
-    return new Promise(resolve => WAITERS.push(() => resolve(USERCONFIG)))
-=======
 export function resetToDefaults(): void {
     Utils.setStorage(CONFIG_NAME, DEFAULTS)
     userConfig = DEFAULTS
->>>>>>> 949840bb
 }
 
 /** * Get the value of the key target. */
