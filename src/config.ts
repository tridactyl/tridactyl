--- conflicted
+++ resolved
@@ -175,18 +175,11 @@
     }),
 })
 
-<<<<<<< HEAD
 // TEMP: get active userconfig
 export function getAllConfig(): object {
     return DEFAULTS
 }
 
-// currently only supports 2D or 1D storage
-export function get(target, property?){
-    if (property !== undefined){
-        if (USERCONFIG[target] !== undefined){
-            return USERCONFIG[target][property] || DEFAULTS[target][property]
-=======
 /** Given an object and a target, extract the target if it exists, else return undefined
 
     @param target path of properties as an array
@@ -210,7 +203,6 @@
         // If necessary antecedent objects don't exist, create them.
         if (obj[target[0]] === undefined) {
             obj[target[0]] = o({})
->>>>>>> e122caa3
         }
         return setDeepProperty(obj[target[0]], value, target.slice(1))
     } else {
