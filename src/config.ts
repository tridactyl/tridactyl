// Sketch
//
// Need an easy way of getting and setting settings
// If a setting is not set, the default should probably be returned.
// That probably means that binds etc. should be per-key?
//
// We should probably store all settings in memory, and only load from storage on startup and when we set it
//
// Really, we'd like a way of just letting things use the variables
//

/** # Tridactyl Configuration
 *
 * We very strongly recommend that you pretty much ignore this page and instead follow the link below DEFAULTS that will take you to our own source code which is formatted in a marginally more sane fashion.
 *
 */

const CONFIGNAME = "userconfig"
const WAITERS = []
let INITIALISED = false

// make a naked object
function o(object) {
    return Object.assign(Object.create(null), object)
}

// "Import" is a reserved word so this will have to do
function schlepp(settings) {
    Object.assign(USERCONFIG, settings)
}

// TODO: have list of possibilities for settings, e.g. hintmode: reverse | normal
let USERCONFIG = o({})
const DEFAULTS = o({
    configversion: "0.0",
    nmaps: o({
        "<F1>": "help",
        o: "fillcmdline open",
        O: "current_url open",
        w: "fillcmdline winopen",
        W: "current_url winopen",
        t: "fillcmdline tabopen",
        "]]": "followpage next",
        "[[": "followpage prev",
        "[c": "urlincrement -1",
        "]c": "urlincrement 1",
        "<c-x>": "urlincrement -1",
        "<c-a>": "urlincrement 1",
        T: "current_url tabopen",
        yy: "clipboard yank",
        ys: "clipboard yankshort",
        yc: "clipboard yankcanon",
        gh: "home",
        gH: "home true",
        p: "clipboard open",
        P: "clipboard tabopen",
        j: "scrollline 10",
        "<c-e>": "scrollline 10",
        k: "scrollline -10",
        "<c-y>": "scrollline 10",
        h: "scrollpx -50",
        l: "scrollpx 50",
        G: "scrollto 100",
        gg: "scrollto 0",
        "<c-u>": "scrollpage -0.5",
        "<c-d>": "scrollpage 0.5",
        // Disabled while our find mode is bad
        /* "<c-f>": "scrollpage -1", */
        // "<c-b>": "scrollpage -1",
        $: "scrollto 100 x",
        // "0": "scrollto 0 x", // will get interpreted as a count
        "^": "scrollto 0 x",
        "<c-6>": "buffer #",
        H: "back",
        L: "forward",
        "<c-o>": "back",
        "<c-i>": "forward",
        d: "tabclose",
        D: "composite tabprev | sleep 100 | tabclose #",
        u: "undo",
        r: "reload",
        R: "reloadhard",
        gi: "focusinput -l",
        "g;": "changelistjump -1",
        gt: "tabnext_gt",
        gT: "tabprev",
        // "<c-n>": "tabnext_gt", // c-n is reserved for new window
        // "<c-p>": "tabprev",
        "g^": "tabfirst",
        g0: "tabfirst",
        g$: "tablast",
        gr: "reader",
        gu: "urlparent",
        gU: "urlroot",
        ":": "fillcmdline",
        s: "fillcmdline open search",
        S: "fillcmdline tabopen search",
        // find mode not suitable for general consumption yet.
        // "/": "find",
        // "?": "find -1",
        // "n": "findnext 1",
        // "N": "findnext -1",
        M: "gobble 1 quickmark",
        // "B": "fillcmdline bufferall",
        b: "fillcmdline buffer",
        ZZ: "qall",
        f: "hint",
        F: "hint -b",
        ";i": "hint -i",
        ";I": "hint -I",
        ";k": "hint -k",
        ";y": "hint -y",
        ";p": "hint -p",
        ";r": "hint -r",
        ";s": "hint -s",
        ";S": "hint -S",
        ";a": "hint -a",
        ";A": "hint -A",
        ";;": "hint -;",
        ";#": "hint -#",
<<<<<<< HEAD
        ";v": "hint -W exclaim mpv",
=======
        ";v": "hint -W exclaim_quiet mpv",
>>>>>>> 15ca28fb
        I: "mode ignore",
        a: "current_url bmark",
        A: "bmark",
        zi: "zoom 0.1 true",
        zo: "zoom -0.1 true",
        zz: "zoom 1",
        ".": "repeat",
        "<SA-ArrowUp><SA-ArrowUp><SA-ArrowDown><SA-ArrowDown><SA-ArrowLeft><SA-ArrowRight><SA-ArrowLeft><SA-ArrowRight>ba":
            "open https://www.youtube.com/watch?v=M3iOROuTuMA",
    }),
    autocmds: o({
        DocStart: o({
            "addons.mozilla.org": "mode ignore",
        }),
    }),
    exaliases: o({
        alias: "command",
        au: "autocmd",
        b: "buffer",
        o: "open",
        w: "winopen",
        t: "tabopen",
        tn: "tabnext_gt",
        bn: "tabnext_gt",
        tnext: "tabnext_gt",
        bnext: "tabnext_gt",
        tp: "tabprev",
        tN: "tabprev",
        bp: "tabprev",
        bN: "tabprev",
        tprev: "tabprev",
        bprev: "tabprev",
        bfirst: "tabfirst",
        blast: "tablast",
        tfirst: "tabfirst",
        tlast: "tablast",
        bd: "tabclose",
        bdelete: "tabclose",
        sanitize: "sanitise",
        tutorial: "tutor",
        h: "help",
        openwith: "hint -W",
        "!": "exclaim",
    }),
    followpagepatterns: o({
        next: "^(next|newer)\\b|»|>>|more",
        prev: "^(prev(ious)?|older)\\b|«|<<",
    }),
    searchengine: "google",
    searchurls: o({
        google: "https://www.google.com/search?q=",
        scholar: "https://scholar.google.com/scholar?q=",
        googleuk: "https://www.google.co.uk/search?q=",
        bing: "https://www.bing.com/search?q=",
        duckduckgo: "https://duckduckgo.com/?q=",
        yahoo: "https://search.yahoo.com/search?p=",
        twitter: "https://twitter.com/search?q=",
        wikipedia: "https://en.wikipedia.org/wiki/Special:Search/",
        youtube: "https://www.youtube.com/results?search_query=",
        amazon:
            "https://www.amazon.com/s/ref=nb_sb_noss?url=search-alias%3Daps&field-keywords=",
        amazonuk:
            "https://www.amazon.co.uk/s/ref=nb_sb_noss?url=search-alias%3Daps&field-keywords=",
        startpage:
            "https://startpage.com/do/search?language=english&cat=web&query=",
        github: "https://github.com/search?utf8=✓&q=",
        searx: "https://searx.me/?category_general=on&q=",
        cnrtl: "http://www.cnrtl.fr/lexicographie/",
        osm: "https://www.openstreetmap.org/search?query=",
        mdn: "https://developer.mozilla.org/en-US/search?q=",
        gentoo_wiki:
            "https://wiki.gentoo.org/index.php?title=Special%3ASearch&profile=default&fulltext=Search&search=",
        qwant: "https://www.qwant.com/?q=",
    }),

    newtab: "",
    viewsource: "tridactyl", // "tridactyl" or "default"
    storageloc: "sync",
    homepages: [],
    hintchars: "hjklasdfgyuiopqwertnmzxcvb",
    hintfiltermode: "simple", // "simple", "vimperator", "vimperator-reflow"

    // Controls whether the page can focus elements for you via js
    // Remember to also change browser.autofocus (autofocusing elements via
    // HTML) in about:config
    // Maybe have a nice user-vicible message when the setting is changed?
    allowautofocus: "true",

    tabopenpos: "next",
    relatedopenpos: "related",
    ttsvoice: "default", // chosen from the listvoices list, or "default"
    ttsvolume: 1, // 0 to 1
    ttsrate: 1, // 0.1 to 10
    ttspitch: 1, // 0 to 2

    // either "nextinput" or "firefox"
    // If nextinput, <Tab> after gi brings selects the next input
    // If firefox, <Tab> selects the next selectable element, e.g. a link
    gimode: "nextinput", // either "nextinput" or "firefox"

    // either "beginning" or "end"
    // Decides where to place the cursor when selecting non-empty input fields
    cursorpos: "end",

    theme: "default", // currently available: "default", "dark"
    modeindicator: "true",

    // Default logging levels - 2 === WARNING
    logging: o({
        messaging: 2,
        cmdline: 2,
        controller: 2,
        hinting: 2,
        state: 2,
        excmd: 1,
    }),
<<<<<<< HEAD

    // Native messenger settings
    // This has to be a command that stays in the foreground for the whole editing session
    editorcmd: "gvim -f",
    browser: "firefox",
    profiledir: "auto",
=======
    noiframeon: [],

    // Native messenger settings
    // This has to be a command that stays in the foreground for the whole editing session
    // "auto" will attempt to find a sane editor in your path.
    // Please send your requests to have your favourite terminal moved further up the list to /dev/null.
    //          (but we are probably happy to add your terminal to the list if it isn't already there).
    editorcmd: "auto",
    browser: "firefox",
    nativeinstallcmd:
        "curl -fsSl https://raw.githubusercontent.com/cmcaine/tridactyl/master/native/install.sh | bash",
>>>>>>> 15ca28fb
})

/** Given an object and a target, extract the target if it exists, else return undefined

    @param target path of properties as an array
*/
function getDeepProperty(obj, target) {
    if (obj !== undefined && target.length) {
        return getDeepProperty(obj[target[0]], target.slice(1))
    } else {
        return obj
    }
}

/** Create the key path target if it doesn't exist and set the final property to value.

    If the path is an empty array, replace the obj.

    @param target path of properties as an array
*/
function setDeepProperty(obj, value, target) {
    if (target.length > 1) {
        // If necessary antecedent objects don't exist, create them.
        if (obj[target[0]] === undefined) {
            obj[target[0]] = o({})
        }
        return setDeepProperty(obj[target[0]], value, target.slice(1))
    } else {
        obj[target[0]] = value
    }
}

/** Get the value of the key target.

    If the user has not specified a key, use the corresponding key from
    defaults, if one exists, else undefined.
*/
export function get(...target) {
    const user = getDeepProperty(USERCONFIG, target)
    const defult = getDeepProperty(DEFAULTS, target)

    // Merge results if there's a default value and it's not an Array or primitive.
    if (defult && (!Array.isArray(defult) && typeof defult === "object")) {
        return Object.assign(o({}), defult, user)
    } else {
        if (user !== undefined) {
            return user
        } else {
            return defult
        }
    }
}

/** Get the value of the key target, but wait for config to be loaded from the
    database first if it has not been at least once before.

    This is useful if you are a content script and you've just been loaded.
*/
export async function getAsync(...target) {
    if (INITIALISED) {
        return get(...target)
    } else {
        return new Promise(resolve =>
            WAITERS.push(() => resolve(get(...target))),
        )
    }
}

/** Full target specification, then value

    e.g.
        set("nmaps", "o", "open")
        set("search", "default", "google")
        set("aucmd", "BufRead", "memrise.com", "open memrise.com")
*/
export function set(...args) {
    if (args.length < 2) {
        throw "You must provide at least two arguments!"
    }

    const target = args.slice(0, args.length - 1)
    const value = args[args.length - 1]

    setDeepProperty(USERCONFIG, value, target)
    save()
}

/** Delete the key at target if it exists */
export function unset(...target) {
    const parent = getDeepProperty(USERCONFIG, target.slice(0, -1))
    if (parent !== undefined) delete parent[target[target.length - 1]]
    save()
}

/** Save the config back to storage API.

    Config is not synchronised between different instances of this module until
    sometime after this happens.
*/
export async function save(storage: "local" | "sync" = get("storageloc")) {
    // let storageobj = storage == "local" ? browser.storage.local : browser.storage.sync
    // storageobj.set({CONFIGNAME: USERCONFIG})
    let settingsobj = o({})
    settingsobj[CONFIGNAME] = USERCONFIG
    if (storage == "local") browser.storage.local.set(settingsobj)
    else browser.storage.sync.set(settingsobj)
}

/** Updates the config to the latest version.
    Proposed semantic for config versionning:
     - x.y -> x+1.0 : major architectural changes
     - x.y -> x.y+1 : renaming settings/changing their types
    There's no need for an updater if you're only adding a new setting/changing
    a default setting

    When adding updaters, don't forget to set("configversion", newversionnumber)!
*/
export async function update() {
    let updaters = {
        "0.0": async () => {
            try {
                // Before we had a config system, we had nmaps, and we put them in the
                // root namespace because we were young and bold.
                let legacy_nmaps = await browser.storage.sync.get("nmaps")
                if (Object.keys(legacy_nmaps).length > 0) {
                    USERCONFIG["nmaps"] = Object.assign(
                        legacy_nmaps["nmaps"],
                        USERCONFIG["nmaps"],
                    )
                }
            } finally {
                set("configversion", "1.0")
            }
        },
        "1.0": () => {
            let vimiumgi = getDeepProperty(USERCONFIG, "vimium-gi")
            if (vimiumgi === true || vimiumgi === "true")
                set("gimode", "nextinput")
            else if (vimiumgi === false || vimiumgi === "false")
                set("gimode", "firefox")
            unset("vimium-gi")
            set("configversion", "1.1")
        },
    }
    if (!get("configversion")) set("configversion", "0.0")
    while (updaters[get("configversion")] instanceof Function) {
        await updaters[get("configversion")]()
    }
}

/** Read all user configuration from storage API then notify any waiting asynchronous calls

    asynchronous calls generated by getAsync.
*/
async function init() {
    let syncConfig = await browser.storage.sync.get(CONFIGNAME)
    schlepp(syncConfig[CONFIGNAME])
    // Local storage overrides sync
    let localConfig = await browser.storage.local.get(CONFIGNAME)
    schlepp(localConfig[CONFIGNAME])
    await update()
    INITIALISED = true
    for (let waiter of WAITERS) {
        waiter()
    }
}

// Listen for changes to the storage and update the USERCONFIG if appropriate.
// TODO: BUG! Sync and local storage are merged at startup, but not by this thing.
browser.storage.onChanged.addListener((changes, areaname) => {
    if (CONFIGNAME in changes) {
        USERCONFIG = changes[CONFIGNAME].newValue
    }
})

init()<|MERGE_RESOLUTION|>--- conflicted
+++ resolved
@@ -118,11 +118,7 @@
         ";A": "hint -A",
         ";;": "hint -;",
         ";#": "hint -#",
-<<<<<<< HEAD
-        ";v": "hint -W exclaim mpv",
-=======
         ";v": "hint -W exclaim_quiet mpv",
->>>>>>> 15ca28fb
         I: "mode ignore",
         a: "current_url bmark",
         A: "bmark",
@@ -239,14 +235,6 @@
         state: 2,
         excmd: 1,
     }),
-<<<<<<< HEAD
-
-    // Native messenger settings
-    // This has to be a command that stays in the foreground for the whole editing session
-    editorcmd: "gvim -f",
-    browser: "firefox",
-    profiledir: "auto",
-=======
     noiframeon: [],
 
     // Native messenger settings
@@ -258,7 +246,7 @@
     browser: "firefox",
     nativeinstallcmd:
         "curl -fsSl https://raw.githubusercontent.com/cmcaine/tridactyl/master/native/install.sh | bash",
->>>>>>> 15ca28fb
+    profiledir: "auto",
 })
 
 /** Given an object and a target, extract the target if it exists, else return undefined
