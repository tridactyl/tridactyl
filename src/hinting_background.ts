--- conflicted
+++ resolved
@@ -12,8 +12,6 @@
     return await messageActiveTab("hinting_content", "reset")
 }
 
-<<<<<<< HEAD
-=======
 
 /** Type for "hint save" actions:
  *    - "link": elements that point to another resource (eg
@@ -22,7 +20,6 @@
  */
 export type HintSaveType = "link" | "img"
 
->>>>>>> e99b30f2
 import { MsgSafeKeyboardEvent } from "./msgsafe"
 
 /** At some point, this might be turned into a real keyseq parser
