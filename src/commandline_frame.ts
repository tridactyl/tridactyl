/** Script used in the commandline iframe. Communicates with background. */

import "./lib/html-tagged-template"

import * as Completions from "./completions"
import * as Messaging from "./messaging"
import * as Config from "./config"
import * as SELF from "./commandline_frame"
import "./number.clamp"
import state from "./state"
import Logger from "./logging"
import * as aliases from "./aliases"
<<<<<<< HEAD
import * as styling from "./styling"
=======
import { theme } from "./styling"
>>>>>>> cd873898
const logger = new Logger("cmdline")

let activeCompletions: Completions.CompletionSource[] = undefined
let completionsDiv = window.document.getElementById(
    "completions",
) as HTMLElement
let clInput = window.document.getElementById(
    "tridactyl-input",
) as HTMLInputElement

// first theming of commandlinet iframe
theme(document.querySelector(":root"))

/* This is to handle Escape key which, while the cmdline is focused,
 * ends up firing both keydown and input listeners. In the worst case
 * hides the cmdline, shows and refocuses it and replaces its text
 * which could be the prefix to generate a completion.
 * tl;dr TODO: delete this and better resolve race condition
 */
let isVisible = false
function resizeArea() {
    if (isVisible) {
        Messaging.message("commandline_background", "show")
    }
}

// This is a bit loosely defined at the moment.
// Should work so long as there's only one completion source per prefix.
function getCompletion() {
    for (const comp of activeCompletions) {
        if (comp.state === "normal" && comp.completion !== undefined) {
            return comp.completion
        }
    }
}

function enableCompletions() {
    if (!activeCompletions) {
        activeCompletions = [
            new Completions.BufferCompletionSource(completionsDiv),
            new Completions.HistoryCompletionSource(completionsDiv),
            new Completions.BmarkCompletionSource(completionsDiv),
        ]

        const fragment = document.createDocumentFragment()
        activeCompletions.forEach(comp => fragment.appendChild(comp.node))
        completionsDiv.appendChild(fragment)
    }
}
/* document.addEventListener("DOMContentLoaded", enableCompletions) */

let noblur = e => setTimeout(() => clInput.focus(), 0)
<<<<<<< HEAD
//####### REMOVE let lastTheme: string
=======
>>>>>>> cd873898

export function focus() {
    enableCompletions()
    document.body.classList.remove("hidden")
<<<<<<< HEAD

    // update theme of command line
    //####### REMOVE let theme = Config.get("theme")
    //####### REMOVE if (theme !== lastTheme) {
    //####### REMOVE     if (lastTheme) {
    //####### REMOVE         document.querySelector(":root").classList.remove(lastTheme)
    //####### REMOVE     }
    //####### REMOVE     document.querySelector(":root").classList.add(theme)
    //####### REMOVE     lastTheme = theme
    //####### REMOVE }
    //####### REMOVE styling.theme(document.querySelector(":root"))
=======
>>>>>>> cd873898
    clInput.focus()
    clInput.addEventListener("blur", noblur)
}

async function sendExstr(exstr) {
    Messaging.message("commandline_background", "recvExStr", [exstr])
}

let HISTORY_SEARCH_STRING: string

/* Command line keybindings */

clInput.addEventListener("keydown", function(keyevent) {
    switch (keyevent.key) {
        case "Enter":
            process()
            break

        case "j":
            if (keyevent.ctrlKey) {
                // stop Firefox from giving focus to the omnibar
                keyevent.preventDefault()
                keyevent.stopPropagation()
                process()
            }
            break

        case "m":
            if (keyevent.ctrlKey) {
                process()
            }
            break

        case "Escape":
            keyevent.preventDefault()
            hide_and_clear()
            break

        // Todo: fish-style history search
        // persistent history
        case "ArrowUp":
            history(-1)
            break

        case "ArrowDown":
            history(1)
            break

        case "a":
            if (keyevent.ctrlKey) {
                keyevent.preventDefault()
                keyevent.stopPropagation()
                setCursor()
            }
            break

        case "e":
            if (keyevent.ctrlKey) {
                keyevent.preventDefault()
                keyevent.stopPropagation()
                setCursor(clInput.value.length)
            }
            break

        case "u":
            if (keyevent.ctrlKey) {
                keyevent.preventDefault()
                keyevent.stopPropagation()
                clInput.value = clInput.value.slice(
                    clInput.selectionStart,
                    clInput.value.length,
                )
                setCursor()
            }
            break

        case "k":
            if (keyevent.ctrlKey) {
                keyevent.preventDefault()
                keyevent.stopPropagation()
                clInput.value = clInput.value.slice(0, clInput.selectionStart)
            }
            break

        // Clear input on ^C if there is no selection
        // Todo: hard mode: vi style editing on cli, like set -o mode vi
        // should probably just defer to another library
        case "c":
            if (
                keyevent.ctrlKey &&
                !clInput.value.substring(
                    clInput.selectionStart,
                    clInput.selectionEnd,
                )
            ) {
                hide_and_clear()
            }
            break

        case "f":
            if (keyevent.ctrlKey) {
                // Stop ctrl+f from doing find
                keyevent.preventDefault()
                keyevent.stopPropagation()
                tabcomplete()
            }
            break

        case "Tab":
            // Stop tab from losing focus
            keyevent.preventDefault()
            keyevent.stopPropagation()
            if (keyevent.shiftKey) {
                activeCompletions.forEach(comp => comp.prev())
            } else {
                activeCompletions.forEach(comp => comp.next())
            }
            // tabcomplete()
            break

        case " ":
            const command = getCompletion()
            activeCompletions.forEach(comp => (comp.completion = undefined))
            if (command) fillcmdline(command, false)
            break
    }

    // If a key other than the arrow keys was pressed, clear the history search string
    if (!(keyevent.key == "ArrowUp" || keyevent.key == "ArrowDown")) {
        HISTORY_SEARCH_STRING = undefined
    }
})

clInput.addEventListener("input", () => {
    const exstr = clInput.value
    const expandedCmd = aliases.expandExstr(exstr)

    // Fire each completion and add a callback to resize area
    logger.debug(activeCompletions)
    activeCompletions.forEach(comp =>
        comp.filter(expandedCmd).then(() => resizeArea()),
    )
})

let cmdline_history_position = 0
let cmdline_history_current = ""

async function hide_and_clear() {
    clInput.removeEventListener("blur", noblur)
    clInput.value = ""
    cmdline_history_position = 0
    cmdline_history_current = ""

    // Try to make the close cmdline animation as smooth as possible.
    document.body.classList.add("hidden")
    Messaging.message("commandline_background", "hide")
    // Delete all completion sources - I don't think this is required, but this
    // way if there is a transient bug in completions it shouldn't persist.
    activeCompletions.forEach(comp => completionsDiv.removeChild(comp.node))
    activeCompletions = undefined
    isVisible = false
}

function setCursor(n = 0) {
    clInput.setSelectionRange(n, n, "none")
}

function tabcomplete() {
    let fragment = clInput.value
    let matches = state.cmdHistory.filter(key => key.startsWith(fragment))
    let mostrecent = matches[matches.length - 1]
    if (mostrecent != undefined) clInput.value = mostrecent
}

function history(n) {
    HISTORY_SEARCH_STRING =
        HISTORY_SEARCH_STRING === undefined
            ? clInput.value
            : HISTORY_SEARCH_STRING
    let matches = state.cmdHistory.filter(key =>
        key.startsWith(HISTORY_SEARCH_STRING),
    )
    if (cmdline_history_position == 0) {
        cmdline_history_current = clInput.value
    }
    let clamped_ind = matches.length + n - cmdline_history_position
    clamped_ind = clamped_ind.clamp(0, matches.length)

    const pot_history = matches[clamped_ind]
    clInput.value =
        pot_history == undefined ? cmdline_history_current : pot_history

    // if there was no clampage, update history position
    // there's a more sensible way of doing this but that would require more programmer time
    if (clamped_ind == matches.length + n - cmdline_history_position)
        cmdline_history_position = cmdline_history_position - n
}

/* Send the commandline to the background script and await response. */
function process() {
    const command = getCompletion() || clInput.value

    hide_and_clear()

    const [func, ...args] = command.trim().split(/\s+/)

    if (func.length === 0 || func.startsWith("#")) {
        return
    }

    // Save non-secret commandlines to the history.
    if (
        !browser.extension.inIncognitoContext &&
        !(func === "winopen" && args[0] === "-private")
    ) {
        state.cmdHistory = state.cmdHistory.concat([command])
    }
    cmdline_history_position = 0

    sendExstr(command)
}

export function fillcmdline(newcommand?: string, trailspace = true) {
    if (newcommand !== "") {
        if (trailspace) clInput.value = newcommand + " "
        else clInput.value = newcommand
    }
    // Focus is lost for some reason.
    focus()
    isVisible = true
    clInput.dispatchEvent(new Event("input")) // dirty hack for completions
}

/** Create a temporary textarea and give it to fn. Remove the textarea afterwards

    Useful for document.execCommand
*/
function applyWithTmpTextArea(fn) {
    let textarea
    try {
        textarea = document.createElement("textarea")
        // Scratchpad must be `display`ed, but can be tiny and invisible.
        // Being tiny and invisible means it won't make the parent page move.
        textarea.style.cssText =
            "visible: invisible; width: 0; height: 0; position: fixed"
        textarea.contentEditable = "true"
        document.documentElement.appendChild(textarea)
        return fn(textarea)
    } finally {
        document.documentElement.removeChild(textarea)
    }
}

export function setClipboard(content: string) {
    applyWithTmpTextArea(scratchpad => {
        scratchpad.value = content
        scratchpad.select()
        if (document.execCommand("Copy")) {
            // // todo: Maybe we can consider to using some logger and show it with status bar in the future
            logger.info("set clipboard:", scratchpad.value)
        } else throw "Failed to copy!"
    })
    // Return focus to the document
    Messaging.message("commandline_background", "hide")
}

export function getClipboard() {
    const result = applyWithTmpTextArea(scratchpad => {
        scratchpad.focus()
        document.execCommand("Paste")
        return scratchpad.textContent
    })
    // Return focus to the document
    Messaging.message("commandline_background", "hide")
    return result
}

Messaging.addListener("commandline_frame", Messaging.attributeCaller(SELF))<|MERGE_RESOLUTION|>--- conflicted
+++ resolved
@@ -10,11 +10,7 @@
 import state from "./state"
 import Logger from "./logging"
 import * as aliases from "./aliases"
-<<<<<<< HEAD
-import * as styling from "./styling"
-=======
 import { theme } from "./styling"
->>>>>>> cd873898
 const logger = new Logger("cmdline")
 
 let activeCompletions: Completions.CompletionSource[] = undefined
@@ -67,28 +63,10 @@
 /* document.addEventListener("DOMContentLoaded", enableCompletions) */
 
 let noblur = e => setTimeout(() => clInput.focus(), 0)
-<<<<<<< HEAD
-//####### REMOVE let lastTheme: string
-=======
->>>>>>> cd873898
 
 export function focus() {
     enableCompletions()
     document.body.classList.remove("hidden")
-<<<<<<< HEAD
-
-    // update theme of command line
-    //####### REMOVE let theme = Config.get("theme")
-    //####### REMOVE if (theme !== lastTheme) {
-    //####### REMOVE     if (lastTheme) {
-    //####### REMOVE         document.querySelector(":root").classList.remove(lastTheme)
-    //####### REMOVE     }
-    //####### REMOVE     document.querySelector(":root").classList.add(theme)
-    //####### REMOVE     lastTheme = theme
-    //####### REMOVE }
-    //####### REMOVE styling.theme(document.querySelector(":root"))
-=======
->>>>>>> cd873898
     clInput.focus()
     clInput.addEventListener("blur", noblur)
 }
