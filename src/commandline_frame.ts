--- conflicted
+++ resolved
@@ -197,10 +197,7 @@
 
         case " ":
             const command = getCompletion()
-<<<<<<< HEAD
-=======
             activeCompletions.forEach(comp => (comp.completion = undefined))
->>>>>>> 60e1a3d7
             if (command) fillcmdline(command, false)
             break
     }
