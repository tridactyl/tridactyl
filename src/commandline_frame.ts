--- conflicted
+++ resolved
@@ -49,7 +49,8 @@
 import * as perf from "@src/perf"
 import state, * as State from "@src/state"
 import * as R from "ramda"
-import { KeyEventLike } from "./lib/keyseq"
+import { KeyEventLike } from "@src/lib/keyseq"
+import { TabGroupCompletionSource } from "@src/completions/TabGroup"
 
 /** @hidden **/
 const logger = new Logger("cmdline")
@@ -365,12 +366,6 @@
 
 Messaging.addListener("commandline_frame", Messaging.attributeCaller(SELF))
 
-<<<<<<< HEAD
-import { getCommandlineFns } from "@src/lib/commandline_cmds"
-import { KeyEventLike } from "./lib/keyseq"
-import { TabGroupCompletionSource } from "./completions/TabGroup"
-=======
->>>>>>> fbd241cf
 commandline_state.fns = getCommandlineFns(commandline_state)
 Messaging.addListener(
     "commandline_cmd",
