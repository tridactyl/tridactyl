--- conflicted
+++ resolved
@@ -14,11 +14,7 @@
     "noImplicitThis": true,
     "strictFunctionTypes": true,
     "baseUrl": "src/",
-<<<<<<< HEAD
-    "types": ["@types/firefox-webext-browser", "web-ext-types"],
-=======
-    "types": ["@types/ramda", "@types/firefox-webext-browser"],
->>>>>>> 91ee67b6
+    "types": ["@types/firefox-webext-browser"],
     "paths": {
         "@src/*": ["*"]
     }
