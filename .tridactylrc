--- conflicted
+++ resolved
@@ -29,16 +29,14 @@
 " Git{Hub,Lab} git clone via SSH yank
 bind yg composite js "git clone " + document.location.href.replace(/https?:\/\//,"git@").replace("/",":").replace(/$/,".git") | clipboard yank
 
-<<<<<<< HEAD
 " I like wikiwand but I don't like the way it changes URLs
 bindurl wikiwand.com yy composite js document.location.href.replace("wikiwand.com/en","wikipedia.org/wiki") | clipboard yank
 
 " Make gu take you back to subreddit from comments
 bindurl reddit.com gu urlparent 4
-=======
+
 " Allow Ctrl-a to select all in the commandline
 unbind --mode=ex <C-a>
->>>>>>> ea3d01ab
 
 "
 " Misc settings
