--- conflicted
+++ resolved
@@ -3,7 +3,7 @@
 # Accepts no arguments
 # Returns git-add'ed files as a list of filenames separated by a newline character
 cachedTSLintFiles() {
-    git diff --cached --name-only --diff-filter=ACM "*.js" "*.jsx" "*.ts" "*.tsx" ":(exclude)*.d.ts" ":(exclude)tests/*" ":(exclude)*test.ts"
+    git diff --cached --name-only --diff-filter=ACM "*.ts" "*.tsx" ":(exclude)*.d.ts" ":(exclude)tests/*" ":(exclude)*test.ts" ":(exclude)e2e_tests/*"
 }
 
 # Accepts no arguments
@@ -33,10 +33,7 @@
     local acc=""
     local IFS=$'\n'
     local tmpdir
-<<<<<<< HEAD
 
-=======
->>>>>>> 13b1be80
     mkdir -p .tmp
     tmpdir=$(mktemp --tmpdir=".tmp/" -d "tslint.XXXXXXXXX")
     for jsfile in "$@"; do
