--- conflicted
+++ resolved
@@ -20,13 +20,10 @@
     "@types/jest": "^25.2.3",
     "@types/node": "^14.0.13",
     "@types/selenium-webdriver": "^4.0.9",
-<<<<<<< HEAD
     "@webcomponents/custom-elements": "^1.4.1",
-=======
     "@typescript-eslint/eslint-plugin": "^3.1.0",
     "@typescript-eslint/eslint-plugin-tslint": "^3.1.0",
     "@typescript-eslint/parser": "^3.1.0",
->>>>>>> 2edc03b8
     "cleanslate": "^0.10.1",
     "copy-webpack-plugin": "^6.0.2",
     "eslint": "^7.2.0",
@@ -62,7 +59,6 @@
     "webpack-cli": "^3.3.11"
   },
   "scripts": {
-<<<<<<< HEAD
     "build": "yarn run build:firefox",
     "build:firefox": "sh scripts/build.sh --browser=firefox",
     "build:chrome": "sh scripts/build.sh --browser=chrome",
@@ -71,9 +67,6 @@
     "run:chrome": "web-ext run -t chromium -s build/ -u 'txti.es'",
     "forrest-run": "yarn run run",
     "watch": "echo 'watch is broken, use build instead'; exit 0;",
-=======
-    "build": "sh scripts/build.sh",
->>>>>>> 2edc03b8
     "clean": "rm -rf build generated",
     "forrest-run": "yarn run run",
     "jest": "jest --bail --runInBand",
